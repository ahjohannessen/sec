import sbt._
import sbt.Keys._

object Dependencies {

  object versions {

<<<<<<< HEAD
    val catsCore         = "2.4.1"
    val catsEffect       = "2.3.2"
=======
    val catsCore         = "2.4.2"
    val catsEffect       = "2.3.1"
>>>>>>> 651b7fba
    val fs2              = "2.5.0"
    val log4cats         = "1.1.1"
    val logback          = "1.2.3"
    val scodecBits       = "1.1.24"
    val circe            = "0.13.0"
    val scalaPb          = scalapb.compiler.Version.scalapbVersion
    val grpc             = "1.35.0"
    val disciplineSpecs2 = "1.1.4"
    val specs2           = "4.10.6"
    val catsEffectSpecs2 = "0.5.1"

  }

  // Compile

  val cats         = "org.typelevel"        %% "cats-core"         % versions.catsCore
  val catsEffect   = "org.typelevel"        %% "cats-effect"       % versions.catsEffect
  val fs2          = "co.fs2"               %% "fs2-core"          % versions.fs2
  val log4cats     = "io.chrisdavenport"    %% "log4cats-core"     % versions.log4cats
  val log4catsNoop = "io.chrisdavenport"    %% "log4cats-noop"     % versions.log4cats
  val scodecBits   = "org.scodec"           %% "scodec-bits"       % versions.scodecBits
  val circe        = "io.circe"             %% "circe-core"        % versions.circe
  val circeParser  = "io.circe"             %% "circe-parser"      % versions.circe
  val scalaPb      = "com.thesamet.scalapb" %% "scalapb-runtime"   % versions.scalaPb
  val grpcApi      = "io.grpc"               % "grpc-api"          % versions.grpc
  val grpcStub     = "io.grpc"               % "grpc-stub"         % versions.grpc
  val grpcCore     = "io.grpc"               % "grpc-core"         % versions.grpc
  val grpcProtobuf = "io.grpc"               % "grpc-protobuf"     % versions.grpc
  val grpcNetty    = "io.grpc"               % "grpc-netty-shaded" % versions.grpc

  // Testing

  val specs2           = "org.specs2"        %% "specs2-core"                % versions.specs2
  val specs2ScalaCheck = "org.specs2"        %% "specs2-scalacheck"          % versions.specs2
  val specs2Cats       = "org.specs2"        %% "specs2-cats"                % versions.specs2
  val disciplineSpecs2 = "org.typelevel"     %% "discipline-specs2"          % versions.disciplineSpecs2
  val catsLaws         = "org.typelevel"     %% "cats-laws"                  % versions.catsCore
  val catsEffectLaws   = "org.typelevel"     %% "cats-effect-laws"           % versions.catsEffect
  val catsEffectSpecs2 = "com.codecommit"    %% "cats-effect-testing-specs2" % versions.catsEffectSpecs2
  val logback          = "ch.qos.logback"     % "logback-classic"            % versions.logback
  val log4catsTesting  = "io.chrisdavenport" %% "log4cats-testing"           % versions.log4cats
  val log4catsSlf4j    = "io.chrisdavenport" %% "log4cats-slf4j"             % versions.log4cats

  // Scalafix

  val scalafixOrganizeImports = "com.github.liancheng" %% "organize-imports" % "0.4.3"

  // Misc

  def protobufM(mids: ModuleID*): Seq[ModuleID] = mids.map(_ % "protobuf")
  def compileM(mids: ModuleID*): Seq[ModuleID]  = mids.map(_ % Compile)
  def testM(mids: ModuleID*): Seq[ModuleID]     = mids.map(_ % Test)

}<|MERGE_RESOLUTION|>--- conflicted
+++ resolved
@@ -5,13 +5,8 @@
 
   object versions {
 
-<<<<<<< HEAD
-    val catsCore         = "2.4.1"
+    val catsCore         = "2.4.2"
     val catsEffect       = "2.3.2"
-=======
-    val catsCore         = "2.4.2"
-    val catsEffect       = "2.3.1"
->>>>>>> 651b7fba
     val fs2              = "2.5.0"
     val log4cats         = "1.1.1"
     val logback          = "1.2.3"
