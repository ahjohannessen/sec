--- conflicted
+++ resolved
@@ -5,13 +5,8 @@
 
   object versions {
 
-<<<<<<< HEAD
-    val catsCore         = "2.5.0"
-    val catsEffect       = "2.4.0"
-=======
     val catsCore         = "2.4.2"
     val catsEffect       = "2.4.1"
->>>>>>> a6387da9
     val fs2              = "2.5.3"
     val log4cats         = "1.2.1"
     val logback          = "1.2.3"
